/*
 * This file is part of lanterna (https://github.com/mabe02/lanterna).
 * 
 * lanterna is free software: you can redistribute it and/or modify
 * it under the terms of the GNU Lesser General Public License as published by
 * the Free Software Foundation, either version 3 of the License, or
 * (at your option) any later version.
 *
 * This program is distributed in the hope that it will be useful,
 * but WITHOUT ANY WARRANTY; without even the implied warranty of
 * MERCHANTABILITY or FITNESS FOR A PARTICULAR PURPOSE.  See the
 * GNU Lesser General Public License for more details.
 *
 * You should have received a copy of the GNU Lesser General Public License
 * along with this program.  If not, see <http://www.gnu.org/licenses/>.
 * 
 * Copyright (C) 2010-2020 Martin Berglund
 */
package com.googlecode.lanterna.gui2;

import com.googlecode.lanterna.TerminalSize;
import com.googlecode.lanterna.TextColor;
import com.googlecode.lanterna.input.KeyStroke;
import java.util.ArrayList;
import java.util.Collections;
import java.util.List;

/**
 * This class is the basic building block for creating user interfaces, being the standard implementation of
 * {@code Container} that supports multiple children. A {@code Panel} is a component that can contain one or more
 * other components, including nested panels. The panel itself doesn't have any particular appearance and isn't
 * interactable by itself, although you can set a border for the panel and interactable components inside the panel will
 * receive input focus as expected.
 *
 * @author Martin
 */
public class Panel extends AbstractComponent<Panel> implements Container {
    private final List<Component> components;
    private LayoutManager layoutManager;
    private TerminalSize cachedPreferredSize;
    private TextColor fillColorOverride;

    /**
     * Default constructor, creates a new panel with no child components and by default set to a vertical
     * {@code LinearLayout} layout manager.
     */
    public Panel() {
        this(new LinearLayout());
    }

    public Panel(LayoutManager layoutManager) {
        if(layoutManager == null) {
            layoutManager = new AbsoluteLayout();
        }
        this.components = new ArrayList<>();
        this.layoutManager = layoutManager;
        this.cachedPreferredSize = null;
    }

    /**
     * Adds a new child component to the panel. Where within the panel the child will be displayed is up to the layout
     * manager assigned to this panel. If the component has already been added to another panel, it will first be
     * removed from that panel before added to this one.
     * @param component Child component to add to this panel
     * @return Itself
     */
    public Panel addComponent(Component component) {
        return addComponent(Integer.MAX_VALUE, component);
    }

    /**
     * Adds a new child component to the panel. Where within the panel the child will be displayed is up to the layout
     * manager assigned to this panel. If the component has already been added to another panel, it will first be
     * removed from that panel before added to this one.
     * @param component Child component to add to this panel
     * @param index At what index to add the component among the existing components
     * @return Itself
     */
    public Panel addComponent(int index, Component component) {
        if(component == null) {
            throw new IllegalArgumentException("Cannot add null component");
        }
        synchronized(components) {
            if(components.contains(component)) {
                return this;
            }
            if(component.getParent() != null) {
                component.getParent().removeComponent(component);
            }
            if (index > components.size()) {
                index = components.size();
            }
            else if (index < 0) {
                index = 0;
            }
            components.add(index, component);
        }
        component.onAdded(this);
        invalidate();
        return this;
    }

    /**
     * This method is a shortcut for calling:
     * <pre>
     *     {@code
     *     component.setLayoutData(layoutData);
     *     panel.addComponent(component);
     *     }
     * </pre>
     * @param component Component to add to the panel
     * @param layoutData Layout data to assign to the component
     * @return Itself
     */
    public Panel addComponent(Component component, LayoutData layoutData) {
        if(component != null) {
            component.setLayoutData(layoutData);
            addComponent(component);
        }
        return this;
    }

    @Override
    public boolean containsComponent(Component component) {
        return component != null && component.hasParent(this);
    }

    @Override
    public boolean removeComponent(Component component) {
        if(component == null) {
            throw new IllegalArgumentException("Cannot remove null component");
        }
        synchronized(components) {
            int index = components.indexOf(component);
            if(index == -1) {
                return false;
            }
            if(getBasePane() != null && getBasePane().getFocusedInteractable() == component) {
                getBasePane().setFocusedInteractable(null);
            }
            components.remove(index);
        }
        component.onRemoved(this);
        invalidate();
        return true;
    }

    /**
     * Removes all child components from this panel
     * @return Itself
     */
    public Panel removeAllComponents() {
        synchronized(components) {
            for(Component component : new ArrayList<>(components)) {
                removeComponent(component);
            }
        }
        return this;
    }

    /**
     * Assigns a new layout manager to this panel, replacing the previous layout manager assigned. Please note that if
     * the panel is not empty at the time you assign a new layout manager, the existing components might not show up
     * where you expect them and their layout data property might need to be re-assigned.
     * @param layoutManager New layout manager this panel should be using
     * @return Itself
     */
    public synchronized Panel setLayoutManager(LayoutManager layoutManager) {
        if(layoutManager == null) {
            layoutManager = new AbsoluteLayout();
        }
        this.layoutManager = layoutManager;
        invalidate();
        return this;
    }

    /**
     * Returns the color used to override the default background color from the theme, if set. Otherwise {@code null} is
     * returned and whatever theme is assigned will be used to derive the fill color.
     * @return The color, if any, used to fill the panel's unused space instead of the theme's color
     */
    public TextColor getFillColorOverride() {
        return fillColorOverride;
    }

    /**
     * Sets an override color to be used instead of the theme's color for Panels when drawing unused space. If called
     * with {@code null}, it will reset back to the theme's color.
     * @param fillColor Color to draw the unused space with instead of what the theme definition says, no {@code null}
     *                  to go back to the theme definition
     */
    public void setFillColorOverride(TextColor fillColor) {
        this.fillColorOverride = fillColor;
    }

    /**
     * Returns the layout manager assigned to this panel
     * @return Layout manager assigned to this panel
     */
    public LayoutManager getLayoutManager() {
        return layoutManager;
    }

    @Override
    public int getChildCount() {
        synchronized(components) {
            return components.size();
        }
    }

    @Override
<<<<<<< HEAD
    public List<Component> getChildren() {
=======
    public Collection<Component> getChildren() {
        return getChildrenList();
    }

    @Override
    public List<Component> getChildrenList() {
>>>>>>> 0629561c
        synchronized(components) {
            return new ArrayList<>(components);
        }
    }

    @Override
    protected ComponentRenderer<Panel> createDefaultRenderer() {
        return new DefaultPanelRenderer();
    }

    public class DefaultPanelRenderer implements ComponentRenderer<Panel> {
        private boolean fillAreaBeforeDrawingComponents = true;

        /**
         * If setting this to {@code false} (default is {@code true}), the {@link Panel} will not reset it's drawable
         * area with the space character ' ' before drawing all the components. Usually you <b>do</b> want to reset this
         * area before drawing but you might have a custom renderer that has prepared the area already and just want the
         * panel renderer to layout and draw the components in the panel without touching the existing content. One such
         * example is the {@code FullScreenTextGUITest}.
         * @param fillAreaBeforeDrawingComponents Should the panels area be cleared before drawing components?
         */
        public void setFillAreaBeforeDrawingComponents(boolean fillAreaBeforeDrawingComponents) {
            this.fillAreaBeforeDrawingComponents = fillAreaBeforeDrawingComponents;
        }

        @Override
        public TerminalSize getPreferredSize(Panel component) {
            synchronized(components) {
                cachedPreferredSize = layoutManager.getPreferredSize(components);
            }
            return cachedPreferredSize;
        }

        @Override
        public void drawComponent(TextGUIGraphics graphics, Panel panel) {
            if(isInvalid()) {
                layout(graphics.getSize());
            }

            if (fillAreaBeforeDrawingComponents) {
                // Reset the area
                graphics.applyThemeStyle(getThemeDefinition().getNormal());
                if (fillColorOverride != null) {
                    graphics.setBackgroundColor(fillColorOverride);
                }
                graphics.fill(' ');
            }

            synchronized(components) {
                for(Component child: components) {
                    TextGUIGraphics componentGraphics = graphics.newTextGraphics(child.getPosition(), child.getSize());
                    child.draw(componentGraphics);
                }
            }
        }
    }

    @Override
    public TerminalSize calculatePreferredSize() {
        if(cachedPreferredSize != null && !isInvalid()) {
            return cachedPreferredSize;
        }
        return super.calculatePreferredSize();
    }

    @Override
    public boolean isInvalid() {
        synchronized(components) {
            for(Component component: components) {
                if(component.isInvalid()) {
                    return true;
                }
            }
        }
        return super.isInvalid() || layoutManager.hasChanged();
    }    

    @Override
    public Interactable nextFocus(Interactable fromThis) {
        boolean chooseNextAvailable = (fromThis == null);

        synchronized(components) {
            for(Component component : components) {
                if(chooseNextAvailable) {
                    if(component instanceof Interactable && ((Interactable) component).isEnabled() && ((Interactable) component).isFocusable()) {
                        return (Interactable) component;
                    }
                    else if(component instanceof Container) {
                        Interactable firstInteractable = ((Container) (component)).nextFocus(null);
                        if(firstInteractable != null) {
                            return firstInteractable;
                        }
                    }
                    continue;
                }

                if(component == fromThis) {
                    chooseNextAvailable = true;
                    continue;
                }

                if(component instanceof Container) {
                    Container container = (Container) component;
                    if(fromThis.isInside(container)) {
                        Interactable next = container.nextFocus(fromThis);
                        if(next == null) {
                            chooseNextAvailable = true;
                        }
                        else {
                            return next;
                        }
                    }
                }
            }
            return null;
        }
    }

    @Override
    public Interactable previousFocus(Interactable fromThis) {
        boolean chooseNextAvailable = (fromThis == null);

        List<Component> revComponents;
        synchronized(components) {
            revComponents = new ArrayList<>(components);
        }
        Collections.reverse(revComponents);

        for (Component component : revComponents) {
            if (chooseNextAvailable) {
                if (component instanceof Interactable && ((Interactable)component).isEnabled() && ((Interactable)component).isFocusable()) {
                    return (Interactable) component;
                }
                if (component instanceof Container) {
                    Interactable lastInteractable = ((Container)(component)).previousFocus(null);
                    if (lastInteractable != null) {
                        return lastInteractable;
                    }
                }
                continue;
            }

            if (component == fromThis) {
                chooseNextAvailable = true;
                continue;
            }

            if (component instanceof Container) {
                Container container = (Container) component;
                if (fromThis.isInside(container)) {
                    Interactable next = container.previousFocus(fromThis);
                    if (next == null) {
                        chooseNextAvailable = true;
                    } else {
                        return next;
                    }
                }
            }
        }
        return null;
    }

    @Override
    public boolean handleInput(KeyStroke key) {
        return false;
    }
    
    @Override
    public void updateLookupMap(InteractableLookupMap interactableLookupMap) {
        synchronized(components) {
            for(Component component: components) {
                if(component instanceof Container) {
                    ((Container)component).updateLookupMap(interactableLookupMap);
                }
                else if(component instanceof Interactable && ((Interactable)component).isEnabled() && ((Interactable)component).isFocusable()) {
                    interactableLookupMap.add((Interactable)component);
                }
            }
        }
    }

    @Override
    public void invalidate() {
        super.invalidate();

        synchronized(components) {
            //Propagate
            for(Component component: components) {
                component.invalidate();
            }
        }
    }

    private void layout(TerminalSize size) {
        synchronized(components) {
            layoutManager.doLayout(size, components);
        }
    }
}<|MERGE_RESOLUTION|>--- conflicted
+++ resolved
@@ -22,6 +22,7 @@
 import com.googlecode.lanterna.TextColor;
 import com.googlecode.lanterna.input.KeyStroke;
 import java.util.ArrayList;
+import java.util.Collection;
 import java.util.Collections;
 import java.util.List;
 
@@ -209,16 +210,12 @@
     }
 
     @Override
-<<<<<<< HEAD
-    public List<Component> getChildren() {
-=======
     public Collection<Component> getChildren() {
         return getChildrenList();
     }
 
     @Override
     public List<Component> getChildrenList() {
->>>>>>> 0629561c
         synchronized(components) {
             return new ArrayList<>(components);
         }
