/*
 * This file is part of lanterna (https://github.com/mabe02/lanterna).
 *
 * lanterna is free software: you can redistribute it and/or modify
 * it under the terms of the GNU Lesser General Public License as published by
 * the Free Software Foundation, either version 3 of the License, or
 * (at your option) any later version.
 *
 * This program is distributed in the hope that it will be useful,
 * but WITHOUT ANY WARRANTY; without even the implied warranty of
 * MERCHANTABILITY or FITNESS FOR A PARTICULAR PURPOSE.  See the
 * GNU Lesser General Public License for more details.
 *
 * You should have received a copy of the GNU Lesser General Public License
 * along with this program.  If not, see <http://www.gnu.org/licenses/>.
 *
 * Copyright (C) 2010-2020 Martin Berglund
 */
package com.googlecode.lanterna.gui2;

import com.googlecode.lanterna.TerminalPosition;
import com.googlecode.lanterna.TerminalSize;
import com.googlecode.lanterna.bundle.LanternaThemes;
import com.googlecode.lanterna.input.KeyStroke;
import com.googlecode.lanterna.input.KeyType;

import java.io.IOException;
import java.util.*;
import java.util.concurrent.atomic.AtomicInteger;

public class MultiWindowManagerTest extends TestBase {

    private static final AtomicInteger WINDOW_COUNTER = new AtomicInteger(0);

    public static void main(String[] args) throws IOException, InterruptedException {
        new MultiWindowManagerTest().run(args);
    }

    private boolean virtualScreenEnabled = true;
    private Button buttonToggleVirtualScreen;

    @Override
    public void init(final WindowBasedTextGUI textGUI) {
        textGUI.getBackgroundPane().setComponent(new BackgroundComponent());
        final Window mainWindow = new BasicWindow("Multi Window Test");
        Panel contentArea = new Panel();
        contentArea.setLayoutManager(new LinearLayout(Direction.VERTICAL));
        contentArea.addComponent(new Button("Add new window", () -> onNewWindow(textGUI)));
        buttonToggleVirtualScreen = new Button("Virtual Screen: Enabled", () -> {
            virtualScreenEnabled = !virtualScreenEnabled;
            textGUI.setVirtualScreenEnabled(virtualScreenEnabled);
            buttonToggleVirtualScreen.setLabel("Virtual Screen: " + (virtualScreenEnabled ? "Enabled" : "Disabled"));
        });
        contentArea.addComponent(buttonToggleVirtualScreen);
        contentArea.addComponent(new EmptySpace(TerminalSize.ONE));
        contentArea.addComponent(new Button("Close", mainWindow::close));
        mainWindow.setComponent(contentArea);
        textGUI.addListener((textGUI1, keyStroke) -> {
            if((keyStroke.isCtrlDown() && keyStroke.getKeyType() == KeyType.Tab) ||
                    keyStroke.getKeyType() == KeyType.F6) {
                ((WindowBasedTextGUI) textGUI1).cycleActiveWindow(false);
            }
            else if((keyStroke.isCtrlDown() && keyStroke.getKeyType() == KeyType.ReverseTab) ||
                        keyStroke.getKeyType() == KeyType.F7) {
                ((WindowBasedTextGUI) textGUI1).cycleActiveWindow(true);
            }
            else {
                return false;
            }
            return true;
        });
        textGUI.addWindow(mainWindow);
    }

    private static int nextTheme = 0;

    private void onNewWindow(WindowBasedTextGUI textGUI) {
        DynamicWindow window = new DynamicWindow();
        List<String> availableThemes = new ArrayList<>(LanternaThemes.getRegisteredThemes());
        String themeName = availableThemes.get(nextTheme++);
        if(nextTheme == availableThemes.size()) {
            nextTheme = 0;
        }
        window.setTheme(LanternaThemes.getRegisteredTheme(themeName));
        textGUI.addWindow(window);
    }

    private static class DynamicWindow extends BasicWindow {

        private final Label labelWindowSize;
        private final Label labelWindowPosition;
        private final Label labelUnlockWindow;

        public DynamicWindow() {
            super("Window #" + WINDOW_COUNTER.incrementAndGet());

            Panel statsTableContainer = new Panel();
            statsTableContainer.setLayoutManager(new GridLayout(2));
            statsTableContainer.addComponent(new Label("Position:"));
            this.labelWindowPosition = new Label("");
            statsTableContainer.addComponent(labelWindowPosition);
            statsTableContainer.addComponent(new Label("Size:"));
            this.labelWindowSize = new Label("");
            statsTableContainer.addComponent(labelWindowSize);
            statsTableContainer.addComponent(new Label("Auto-sized:"));
            this.labelUnlockWindow = new Label("true");
            statsTableContainer.addComponent(labelUnlockWindow);

            addWindowListener(new WindowListenerAdapter() {
                @Override
                public void onResized(Window window, TerminalSize oldSize, TerminalSize newSize) {
                    labelWindowSize.setText(newSize.toString());
                }

                @Override
                public void onMoved(Window window, TerminalPosition oldPosition, TerminalPosition newPosition) {
                    labelWindowPosition.setText(newPosition.toString());
                }
            });

            Panel contentArea = new Panel();
            contentArea.setLayoutManager(new GridLayout(1));
            contentArea.addComponent(statsTableContainer);
            contentArea.addComponent(new EmptySpace(TerminalSize.ONE));
            contentArea.addComponent(
                    new Label(
                            "Move window with ALT+Arrow\n" +
                            "Resize window with CTRL+Arrow"));
            contentArea.addComponent(new EmptySpace(TerminalSize.ONE).setLayoutData(
                    GridLayout.createLayoutData(GridLayout.Alignment.FILL, GridLayout.Alignment.FILL, true, true)));
            contentArea.addComponent(
                    Panels.horizontal(
<<<<<<< HEAD
                            new Button("Toggle managed", this::toggleManaged),
                            new Button("Close", this::close)));
=======
                            new Button("Toggle auto-sized", new Runnable() {
                                @Override
                                public void run() {
                                    toggleManaged();
                                }
                            }),
                            new Button("Close", new Runnable() {
                @Override
                public void run() {
                    close();
                }
            })));
>>>>>>> 5271d429
            setComponent(contentArea);
        }

        private void toggleManaged() {
            boolean isManaged = !getHints().contains(Hint.FIXED_SIZE);
            isManaged = !isManaged;
            if(isManaged) {
                setHints(Collections.<Hint> emptyList());
            }
            else {
                setHints(Collections.singletonList(Hint.FIXED_SIZE));
            }
            labelUnlockWindow.setText(Boolean.toString(isManaged));
        }

        @Override
        public boolean handleInput(KeyStroke key) {
            boolean handled = super.handleInput(key);
            if(!handled) {
                switch(key.getKeyType()) {
                    case ArrowDown:
                        if(key.isAltDown()) {
                            setPosition(getPosition().withRelativeRow(1));
                        }
                        else if(key.isCtrlDown()) {
                            setFixedSize(getSize().withRelativeRows(1));
                            labelUnlockWindow.setText("false");
                        }
                        handled = true;
                        break;
                    case ArrowLeft:
                        if(key.isAltDown()) {
                            setPosition(getPosition().withRelativeColumn(-1));
                        }
                        else if(key.isCtrlDown() && getSize().getColumns() > 1) {
                            setFixedSize(getSize().withRelativeColumns(-1));
                            labelUnlockWindow.setText("false");
                        }
                        handled = true;
                        break;
                    case ArrowRight:
                        if(key.isAltDown()) {
                            setPosition(getPosition().withRelativeColumn(1));
                        }
                        else if(key.isCtrlDown()) {
                            setFixedSize(getSize().withRelativeColumns(1));
                            labelUnlockWindow.setText("false");
                        }
                        handled = true;
                        break;
                    case ArrowUp:
                        if(key.isAltDown()) {
                            setPosition(getPosition().withRelativeRow(-1));
                        }
                        else if(key.isCtrlDown() && getSize().getRows() > 1) {
                            setFixedSize(getSize().withRelativeRows(-1));
                            labelUnlockWindow.setText("false");
                        }
                        handled = true;
                        break;
                }
            }
            return handled;
        }
    }

    private static class BackgroundComponent extends GUIBackdrop {
        @Override
        protected ComponentRenderer<EmptySpace> createDefaultRenderer() {
            return new ComponentRenderer<EmptySpace>() {
                @Override
                public TerminalSize getPreferredSize(EmptySpace component) {
                    return TerminalSize.ONE;
                }

                @Override
                public void drawComponent(TextGUIGraphics graphics, EmptySpace component) {
                    graphics.applyThemeStyle(component.getTheme().getDefinition(GUIBackdrop.class).getNormal());
                    graphics.fill(' ');
                    String text = "Press <CTRL+Tab>/F6 and <CTRL+Shift+Tab>/F7 to cycle active window";
                    graphics.putString(graphics.getSize().getColumns() - text.length() - 4, graphics.getSize().getRows() - 1, text);
                }
            };
        }


    }
}<|MERGE_RESOLUTION|>--- conflicted
+++ resolved
@@ -130,23 +130,8 @@
                     GridLayout.createLayoutData(GridLayout.Alignment.FILL, GridLayout.Alignment.FILL, true, true)));
             contentArea.addComponent(
                     Panels.horizontal(
-<<<<<<< HEAD
-                            new Button("Toggle managed", this::toggleManaged),
+                            new Button("Toggle auto-sized", this::toggleManaged),
                             new Button("Close", this::close)));
-=======
-                            new Button("Toggle auto-sized", new Runnable() {
-                                @Override
-                                public void run() {
-                                    toggleManaged();
-                                }
-                            }),
-                            new Button("Close", new Runnable() {
-                @Override
-                public void run() {
-                    close();
-                }
-            })));
->>>>>>> 5271d429
             setComponent(contentArea);
         }
 
